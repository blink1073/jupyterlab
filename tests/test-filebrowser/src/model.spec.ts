// Copyright (c) Jupyter Development Team.
// Distributed under the terms of the Modified BSD License.

import expect = require('expect.js');

<<<<<<< HEAD
import { StateDB, PageConfig } from '@jupyterlab/coreutils';

import { UUID } from '@phosphor/coreutils';
=======
import { StateDB, uuid, PageConfig } from '@jupyterlab/coreutils';
>>>>>>> 1aff4190

import { DocumentManager, IDocumentManager } from '@jupyterlab/docmanager';

import { DocumentRegistry, TextModelFactory } from '@jupyterlab/docregistry';

import { ServiceManager, Session } from '@jupyterlab/services';

import {
  FileBrowserModel,
  LARGE_FILE_SIZE,
  CHUNK_SIZE
} from '@jupyterlab/filebrowser';

import { acceptDialog, dismissDialog } from '../../utils';
import { ISignal } from '@phosphor/signaling';
import { IIterator } from '@phosphor/algorithm';

describe('filebrowser/model', () => {
  let manager: IDocumentManager;
  let serviceManager: ServiceManager.IManager;
  let registry: DocumentRegistry;
  let model: FileBrowserModel;
  let name: string;
  let state: StateDB;

  before(() => {
    let opener: DocumentManager.IWidgetOpener = {
      open: widget => {
        /* no op */
      }
    };

    registry = new DocumentRegistry({
      textModelFactory: new TextModelFactory()
    });
    serviceManager = new ServiceManager();
    manager = new DocumentManager({
      registry,
      opener,
      manager: serviceManager
    });
    state = new StateDB({ namespace: 'filebrowser/model' });
  });

  beforeEach(() => {
    state.clear();
    model = new FileBrowserModel({ manager, state });
    return manager.newUntitled({ type: 'file' }).then(contents => {
      name = contents.name;
      return model.cd();
    });
  });

  afterEach(() => {
    model.dispose();
  });

  describe('FileBrowserModel', () => {
    describe('#constructor()', () => {
      it('should construct a new file browser model', () => {
        model = new FileBrowserModel({ manager });
        expect(model).to.be.a(FileBrowserModel);
      });
    });

    describe('#pathChanged', () => {
      it('should be emitted when the path changes', done => {
        model.pathChanged.connect((sender, args) => {
          expect(sender).to.be(model);
          expect(args.name).to.be('path');
          expect(args.oldValue).to.be('');
          expect(args.newValue).to.be('src');
          done();
        });
        model.cd('src').catch(done);
      });
    });

    describe('#refreshed', () => {
      it('should be emitted after a refresh', done => {
        model.refreshed.connect((sender, arg) => {
          expect(sender).to.be(model);
          expect(arg).to.be(void 0);
          done();
        });
        model.cd().catch(done);
      });

      it('should be emitted when the path changes', done => {
        model.refreshed.connect((sender, arg) => {
          expect(sender).to.be(model);
          expect(arg).to.be(void 0);
          done();
        });
        model.cd('src').catch(done);
      });
    });

    describe('#fileChanged', () => {
      it('should be emitted when a file is created', done => {
        model.fileChanged.connect((sender, args) => {
          expect(sender).to.be(model);
          expect(args.type).to.be('new');
          expect(args.oldValue).to.be(null);
          expect(args.newValue.type).to.be('file');
          done();
        });
        manager.newUntitled({ type: 'file' }).catch(done);
      });

      it('should be emitted when a file is renamed', done => {
        model.fileChanged.connect((sender, args) => {
          expect(sender).to.be(model);
          expect(args.type).to.be('rename');
          expect(args.oldValue.path).to.be(name);
          expect(args.newValue.path).to.be(name + '.bak');
          done();
        });
        manager.rename(name, name + '.bak').catch(done);
      });

      it('should be emitted when a file is deleted', done => {
        model.fileChanged.connect((sender, args) => {
          expect(sender).to.be(model);
          expect(args.type).to.be('delete');
          expect(args.oldValue.path).to.be(name);
          expect(args.newValue).to.be(null);
          done();
        });
        manager.deleteFile(name).catch(done);
      });
    });

    describe('#path', () => {
      it('should be the current path of the model', done => {
        expect(model.path).to.be('');
        model
          .cd('src/')
          .then(() => {
            expect(model.path).to.be('src');
            done();
          })
          .catch(done);
      });
    });

    describe('#items()', () => {
      it('should get an iterator of items in the current path', () => {
        let items = model.items();
        expect(items.next()).to.be.ok();
      });
    });

    describe('#isDisposed', () => {
      it('should test whether the model is disposed', () => {
        expect(model.isDisposed).to.be(false);
        model.dispose();
        expect(model.isDisposed).to.be(true);
      });
    });

    describe('#sessions()', () => {
      it('should be the session models for the active notebooks', done => {
        let session: Session.ISession;
        manager
          .newUntitled({ type: 'notebook' })
          .then(contents => {
            return serviceManager.sessions.startNew({ path: contents.path });
          })
          .then(s => {
            session = s;
            return model.cd();
          })
          .then(() => {
            expect(model.sessions().next()).to.be.ok();
            return session.shutdown();
          })
          .then(() => {
            done();
          })
          .catch(done);
      });
    });

    describe('#dispose()', () => {
      it('should dispose of the resources held by the model', () => {
        model.dispose();
        expect(model.isDisposed).to.be(true);
      });

      it('should be safe to call more than once', () => {
        model.dispose();
        model.dispose();
        expect(model.isDisposed).to.be(true);
      });
    });

    describe('#refresh()', () => {
      it('should refresh the contents', done => {
        model.refresh().then(done, done);
      });
    });

    describe('#cd()', () => {
      it('should change directory', done => {
        model
          .cd('src')
          .then(() => {
            expect(model.path).to.be('src');
            done();
          })
          .catch(done);
      });

      it('should accept a relative path', done => {
        model
          .cd('./src')
          .then(() => {
            expect(model.path).to.be('src');
            done();
          })
          .catch(done);
      });

      it('should accept a parent directory', done => {
        model
          .cd('src')
          .then(() => {
            return model.cd('..');
          })
          .then(() => {
            expect(model.path).to.be('');
            done();
          })
          .catch(done);
      });
    });

    describe('#restore()', () => {
      it('should restore based on ID', done => {
        const id = 'foo';
        const model2 = new FileBrowserModel({ manager, state });
        model
          .restore(id)
          .then(() => model.cd('src'))
          .then(() => {
            expect(model.path).to.be('src');
          })
          .then(() => {
            expect(model2.path).to.be('');
          })
          .then(() => model2.restore(id))
          .then(() => {
            expect(model2.path).to.be('src');
          })
          .then(() => {
            model2.dispose();
            done();
          })
          .catch(done);
      });

      it('should be safe to call multiple times', done => {
        const id = 'bar';
        const model2 = new FileBrowserModel({ manager, state });
        model
          .restore(id)
          .then(() => model.cd('src'))
          .then(() => {
            expect(model.path).to.be('src');
          })
          .then(() => {
            expect(model2.path).to.be('');
          })
          .then(() => model2.restore(id))
          .then(() => model2.restore(id))
          .then(() => {
            expect(model2.path).to.be('src');
          })
          .then(() => {
            model2.dispose();
            done();
          })
          .catch(done);
      });
    });

    describe('#download()', () => {
      it('should download the file without error', () => {
        // TODO: how to test this?
      });
    });

    describe('#upload()', () => {
<<<<<<< HEAD

      it('should upload a file object', (done) => {
        let fname = UUID.uuid4() + '.html';
        let file = new File(['<p>Hello world!</p>'], fname,
                            { type: 'text/html' });
        model.upload(file).then(contents => {
          expect(contents.name).to.be(fname);
          done();
        }).catch(done);
      });

      it('should overwrite', () => {
        let fname = UUID.uuid4() + '.html';
        let file = new File(['<p>Hello world!</p>'], fname,
                            { type: 'text/html' });
        return model.upload(file).then(contents => {
          expect(contents.name).to.be(fname);
          acceptDialog();
          return model.upload(file);
        }).then(contents => {
          expect(contents.name).to.be(fname);
=======
      it('should upload a file object', done => {
        let fname = uuid() + '.html';
        let file = new File(['<p>Hello world!</p>'], fname, {
          type: 'text/html'
        });
        model
          .upload(file)
          .then(contents => {
            expect(contents.name).to.be(fname);
            done();
          })
          .catch(done);
      });

      it('should overwrite', () => {
        let fname = uuid() + '.html';
        let file = new File(['<p>Hello world!</p>'], fname, {
          type: 'text/html'
>>>>>>> 1aff4190
        });
        return model
          .upload(file)
          .then(contents => {
            expect(contents.name).to.be(fname);
            acceptDialog();
            return model.upload(file);
          })
          .then(contents => {
            expect(contents.name).to.be(fname);
          });
      });

      it('should not overwrite', () => {
<<<<<<< HEAD
        let fname = UUID.uuid4() + '.html';
        let file = new File(['<p>Hello world!</p>'], fname,
                            { type: 'text/html' });
        return model.upload(file).then(contents => {
          expect(contents.name).to.be(fname);
          dismissDialog();
          return model.upload(file);
        }).catch(err => {
          expect(err).to.be('File not uploaded');
=======
        let fname = uuid() + '.html';
        let file = new File(['<p>Hello world!</p>'], fname, {
          type: 'text/html'
>>>>>>> 1aff4190
        });
        return model
          .upload(file)
          .then(contents => {
            expect(contents.name).to.be(fname);
            dismissDialog();
            return model.upload(file);
          })
          .catch(err => {
            expect(err).to.be('File not uploaded');
          });
      });

<<<<<<< HEAD
      it('should emit the fileChanged signal', (done) => {
        let fname = UUID.uuid4() + '.html';
=======
      it('should emit the fileChanged signal', done => {
        let fname = uuid() + '.html';
>>>>>>> 1aff4190
        model.fileChanged.connect((sender, args) => {
          expect(sender).to.be(model);
          expect(args.type).to.be('save');
          expect(args.oldValue).to.be(null);
          expect(args.newValue.path).to.be(fname);
          done();
        });
        let file = new File(['<p>Hello world!</p>'], fname, {
          type: 'text/html'
        });
        model.upload(file).catch(done);
      });

      describe('older notebook version', () => {
        let prevNotebookVersion: string;

        before(() => {
          prevNotebookVersion = PageConfig.setOption(
            'notebookVersion',
            JSON.stringify([5, 0, 0])
          );
        });

        it('should not upload large file', () => {
          const fname = UUID.uuid4() + '.html';
          const file = new File([new ArrayBuffer(LARGE_FILE_SIZE + 1)], fname);
          return model
            .upload(file)
            .then(() => {
              expect().fail('Upload should have failed');
            })
            .catch(err => {
              expect(err).to.be(`Cannot upload file (>15 MB). ${fname}`);
            });
        });

        after(() => {
          PageConfig.setOption('notebookVersion', prevNotebookVersion);
        });
      });

      describe('newer notebook version', () => {
        let prevNotebookVersion: string;

        before(() => {
          prevNotebookVersion = PageConfig.setOption(
            'notebookVersion',
            JSON.stringify([5, 1, 0])
          );
        });

        it('should not upload large notebook file', () => {
          const fname = UUID.uuid4() + '.ipynb';
          const file = new File([new ArrayBuffer(LARGE_FILE_SIZE + 1)], fname);
          return model
            .upload(file)
            .then(() => {
              expect().fail('Upload should have failed');
            })
            .catch(err => {
              expect(err).to.be(`Cannot upload file (>15 MB). ${fname}`);
            });
        });

        for (const size of [
          CHUNK_SIZE - 1,
          CHUNK_SIZE,
          CHUNK_SIZE + 1,
          2 * CHUNK_SIZE
        ]) {
          it(`should upload a large file of size ${size}`, async () => {
            const fname = UUID.uuid4() + '.txt';
            const content = 'a'.repeat(size);
            const file = new File([content], fname);
            await model.upload(file);
            const contentsModel = await model.manager.services.contents.get(
              fname
            );
            expect(contentsModel.content).to.be(content);
          });
        }
        it(`should produce progress as a large file uploads`, async () => {
          const fname = UUID.uuid4() + '.txt';
          const file = new File([new ArrayBuffer(2 * CHUNK_SIZE)], fname);

          const {
            cleanup,
            values: [start, first, second, finished]
          } = signalToPromises(model.uploadChanged, 4);

          model.upload(file);
          expect(iteratorToList(model.uploads())).to.eql([]);
          expect(await start).to.eql([
            model,
            {
              name: 'start',
              oldValue: null,
              newValue: { path: fname, progress: 0 }
            }
          ]);
          expect(iteratorToList(model.uploads())).to.eql([
            { path: fname, progress: 0 }
          ]);
          expect(await first).to.eql([
            model,
            {
              name: 'update',
              oldValue: { path: fname, progress: 0 },
              newValue: { path: fname, progress: 0 }
            }
          ]);
          expect(iteratorToList(model.uploads())).to.eql([
            { path: fname, progress: 0 }
          ]);
          expect(await second).to.eql([
            model,
            {
              name: 'update',
              oldValue: { path: fname, progress: 0 },
              newValue: { path: fname, progress: 1 / 2 }
            }
          ]);
          expect(iteratorToList(model.uploads())).to.eql([
            { path: fname, progress: 1 / 2 }
          ]);
          expect(await finished).to.eql([
            model,
            {
              name: 'finish',
              oldValue: { path: fname, progress: 1 / 2 },
              newValue: null
            }
          ]);
          expect(iteratorToList(model.uploads())).to.eql([]);
          cleanup();
        });

        after(() => {
          PageConfig.setOption('notebookVersion', prevNotebookVersion);
        });
      });
    });
  });
});

/**
 * Creates a number of promises from a signal, which each resolve to the successive values in the signal.
 */
function signalToPromises<T, U>(
  signal: ISignal<T, U>,
  numberValues: number
): { values: Promise<[T, U]>[]; cleanup: () => void } {
  const values: Promise<[T, U]>[] = new Array(numberValues);
  const resolvers: Array<((value: [T, U]) => void)> = new Array(numberValues);

  for (let i = 0; i < numberValues; i++) {
    values[i] = new Promise<[T, U]>(resolve => {
      resolvers[i] = resolve;
    });
  }

  let current = 0;
  function slot(sender: T, args: U) {
    resolvers[current++]([sender, args]);
  }
  signal.connect(slot);

  function cleanup() {
    signal.disconnect(slot);
  }
  return { values, cleanup };
}

/**
 * Convert an IIterator into a list.
 */
function iteratorToList<T>(i: IIterator<T>): T[] {
  const a: T[] = [];
  for (let v = i.next(); v !== undefined; v = i.next()) {
    a.push(v);
  }
  return a;
}<|MERGE_RESOLUTION|>--- conflicted
+++ resolved
@@ -3,13 +3,9 @@
 
 import expect = require('expect.js');
 
-<<<<<<< HEAD
 import { StateDB, PageConfig } from '@jupyterlab/coreutils';
 
 import { UUID } from '@phosphor/coreutils';
-=======
-import { StateDB, uuid, PageConfig } from '@jupyterlab/coreutils';
->>>>>>> 1aff4190
 
 import { DocumentManager, IDocumentManager } from '@jupyterlab/docmanager';
 
@@ -304,7 +300,6 @@
     });
 
     describe('#upload()', () => {
-<<<<<<< HEAD
 
       it('should upload a file object', (done) => {
         let fname = UUID.uuid4() + '.html';
@@ -326,26 +321,6 @@
           return model.upload(file);
         }).then(contents => {
           expect(contents.name).to.be(fname);
-=======
-      it('should upload a file object', done => {
-        let fname = uuid() + '.html';
-        let file = new File(['<p>Hello world!</p>'], fname, {
-          type: 'text/html'
-        });
-        model
-          .upload(file)
-          .then(contents => {
-            expect(contents.name).to.be(fname);
-            done();
-          })
-          .catch(done);
-      });
-
-      it('should overwrite', () => {
-        let fname = uuid() + '.html';
-        let file = new File(['<p>Hello world!</p>'], fname, {
-          type: 'text/html'
->>>>>>> 1aff4190
         });
         return model
           .upload(file)
@@ -360,7 +335,6 @@
       });
 
       it('should not overwrite', () => {
-<<<<<<< HEAD
         let fname = UUID.uuid4() + '.html';
         let file = new File(['<p>Hello world!</p>'], fname,
                             { type: 'text/html' });
@@ -370,11 +344,6 @@
           return model.upload(file);
         }).catch(err => {
           expect(err).to.be('File not uploaded');
-=======
-        let fname = uuid() + '.html';
-        let file = new File(['<p>Hello world!</p>'], fname, {
-          type: 'text/html'
->>>>>>> 1aff4190
         });
         return model
           .upload(file)
@@ -388,13 +357,8 @@
           });
       });
 
-<<<<<<< HEAD
       it('should emit the fileChanged signal', (done) => {
         let fname = UUID.uuid4() + '.html';
-=======
-      it('should emit the fileChanged signal', done => {
-        let fname = uuid() + '.html';
->>>>>>> 1aff4190
         model.fileChanged.connect((sender, args) => {
           expect(sender).to.be(model);
           expect(args.type).to.be('save');
