--- conflicted
+++ resolved
@@ -50,8 +50,7 @@
 
 .jp-Toolbar-button:hover {
     background-color: #EEEEEE;
-<<<<<<< HEAD
-    box-shadow: inset 0 1px 1px rgba(0, 0, 0, 0.5);
+    box-shadow: inset 0 0px 1px rgba(0, 0, 0, 0.5);
 }
 
 
@@ -92,7 +91,4 @@
 
 .jp-Kernel-toolbarKernelIndicator.jp-mod-busy::before {
   content: "\f111";  /* circle */
-=======
-    box-shadow: inset 0 0px 1px rgba(0, 0, 0, 0.5);
->>>>>>> 06242edc
 }