# coding: utf-8
"""JupyterLab command handler"""

# Copyright (c) Jupyter Development Team.
# Distributed under the terms of the Modified BSD License.
import contextlib
from distutils.version import LooseVersion
import errno
import glob
import hashlib
import json
import logging
import os
import os.path as osp
import re
import shutil
import site
import subprocess
import sys
import tarfile
from tempfile import TemporaryDirectory
from threading import Event
from urllib.request import Request, urlopen, urljoin, quote
from urllib.error import URLError

from jupyter_core.paths import jupyter_config_path
from jupyterlab_server.process import which, Process, WatchHelper, list2cmdline
from notebook.nbextensions import GREEN_ENABLED, GREEN_OK, RED_DISABLED, RED_X

from .semver import Range, gte, lt, lte, gt, make_semver
from .jlpmapp import YARN_PATH, HERE
from .coreconfig import _get_default_core_data


# The regex for expecting the webpack output.
WEBPACK_EXPECT = re.compile(r'.*/index.out.js')

# The dev mode directory.
DEV_DIR = osp.abspath(os.path.join(HERE, '..', 'dev_mode'))


# If we are pinning the package, rename it `pin@<alias>`
PIN_PREFIX = 'pin@'

class ProgressProcess(Process):

    def __init__(self, cmd, logger=None, cwd=None, kill_event=None,
                 env=None):
        """Start a subprocess that can be run asynchronously.

        Parameters
        ----------
        cmd: list
            The command to run.
        logger: :class:`~logger.Logger`, optional
            The logger instance.
        cwd: string, optional
            The cwd of the process.
        kill_event: :class:`~threading.Event`, optional
            An event used to kill the process operation.
        env: dict, optional
            The environment for the process.
        """
        if not isinstance(cmd, (list, tuple)):
            raise ValueError('Command must be given as a list')

        if kill_event and kill_event.is_set():
            raise ValueError('Process aborted')

        self.logger = logger = logger or logging.getLogger('jupyterlab')
        self._last_line = ''
        self.cmd = cmd
        self.logger.debug('> ' + list2cmdline(cmd))

        self.proc = self._create_process(
            cwd=cwd,
            env=env,
            stderr=subprocess.STDOUT,
            stdout=subprocess.PIPE,
            universal_newlines=True,
        )
        self._kill_event = kill_event or Event()

        Process._procs.add(self)

    def wait(self):
        cache = []
        proc = self.proc
        kill_event = self._kill_event
        import itertools
        spinner = itertools.cycle(['-', '/', '|', '\\'])
        while proc.poll() is None:
            sys.stdout.write(next(spinner))   # write the next character
            sys.stdout.flush()                # flush stdout buffer (actual character display)
            sys.stdout.write('\b')
            if kill_event.is_set():
                self.terminate()
                raise ValueError('Process was aborted')
            try:
                out, _ = proc.communicate(timeout=.1)
                cache.append(out)
            except subprocess.TimeoutExpired:
                continue
        self.logger.debug('\n'.join(cache))
        sys.stdout.flush()
        return self.terminate()


def pjoin(*args):
    """Join paths to create a real path.
    """
    return osp.abspath(osp.join(*args))


def get_user_settings_dir():
    """Get the configured JupyterLab user settings directory.
    """
    settings_dir = os.environ.get('JUPYTERLAB_SETTINGS_DIR')
    settings_dir = settings_dir or pjoin(
        jupyter_config_path()[0], 'lab', 'user-settings'
    )
    return osp.abspath(settings_dir)


def get_workspaces_dir():
    """Get the configured JupyterLab workspaces directory.
    """
    workspaces_dir = os.environ.get('JUPYTERLAB_WORKSPACES_DIR')
    workspaces_dir = workspaces_dir or pjoin(
        jupyter_config_path()[0], 'lab', 'workspaces'
    )
    return osp.abspath(workspaces_dir)


def get_app_dir():
    """Get the configured JupyterLab app directory.
    """
    # Default to the override environment variable.
    if os.environ.get('JUPYTERLAB_DIR'):
        return osp.abspath(os.environ['JUPYTERLAB_DIR'])

    # Use the default locations for data_files.
    app_dir = pjoin(sys.prefix, 'share', 'jupyter', 'lab')

    # Check for a user level install.
    # Ensure that USER_BASE is defined
    if hasattr(site, 'getuserbase'):
        site.getuserbase()
    userbase = getattr(site, 'USER_BASE', None)
    if HERE.startswith(userbase) and not app_dir.startswith(userbase):
        app_dir = pjoin(userbase, 'share', 'jupyter', 'lab')

    # Check for a system install in '/usr/local/share'.
    elif (sys.prefix.startswith('/usr') and not
          osp.exists(app_dir) and
          osp.exists('/usr/local/share/jupyter/lab')):
        app_dir = '/usr/local/share/jupyter/lab'
    return osp.abspath(app_dir)


def dedupe_yarn(path, logger=None):
    """ `yarn-deduplicate` with the `fewer` strategy to minimize total
        packages installed in a given staging directory

        This means a extension (or dependency) _could_ cause a downgrade of an
        version expected at publication time, but core should aggressively set
        pins above, for example, known-bad versions
    """
    had_dupes = ProgressProcess(
        ['node', YARN_PATH, 'yarn-deduplicate', '-s', 'fewer', '--fail'],
        cwd=path, logger=logger
    ).wait() != 0

    if had_dupes:
        yarn_proc = ProgressProcess(['node', YARN_PATH], cwd=path, logger=logger)
        yarn_proc.wait()


def ensure_node_modules(cwd, logger=None):
    """Ensure that node_modules is up to date.

    Returns true if the node_modules was updated.
    """
    logger = _ensure_logger(logger)
    yarn_proc = ProgressProcess(['node', YARN_PATH, 'check', '--verify-tree'], cwd=cwd, logger=logger)
    ret = yarn_proc.wait()

    # Update node_modules if needed.
    if ret != 0:
        yarn_proc = ProgressProcess(['node', YARN_PATH], cwd=cwd, logger=logger)
        yarn_proc.wait()
        parent = pjoin(HERE, '..')
        dedupe_yarn(parent, logger)

    return ret != 0


def ensure_dev(logger=None):
    """Ensure that the dev assets are available.
    """
    parent = pjoin(HERE, '..')
    logger = _ensure_logger(logger)
    target = pjoin(parent, 'dev_mode', 'static')

    # Determine whether to build.
    if ensure_node_modules(parent, logger) or not osp.exists(target):
        yarn_proc = ProgressProcess(['node', YARN_PATH, 'build'], cwd=parent,
                            logger=logger)
        yarn_proc.wait()


def ensure_core(logger=None):
    """Ensure that the core assets are available.
    """
    staging = pjoin(HERE, 'staging')
    logger = _ensure_logger(logger)

    # Determine whether to build.
    target = pjoin(HERE, 'static', 'index.html')
    if not osp.exists(target):
        ensure_node_modules(staging, logger)
        yarn_proc = ProgressProcess(['node', YARN_PATH, 'build'], cwd=staging,
                            logger=logger)
        yarn_proc.wait()


def ensure_app(app_dir):
    """Ensure that an application directory is available.

    If it does not exist, return a list of messages to prompt the user.
    """
    if osp.exists(pjoin(app_dir, 'static', 'index.html')):
        return

    msgs = ['JupyterLab application assets not found in "%s"' % app_dir,
            'Please run `jupyter lab build` or use a different app directory']
    return msgs


def watch_packages(logger=None):
    """Run watch mode for the source packages.

    Parameters
    ----------
    logger: :class:`~logger.Logger`, optional
        The logger instance.

    Returns
    -------
    A list of `WatchHelper` objects.
    """
    parent = pjoin(HERE, '..')
    logger = _ensure_logger(logger)
    ensure_node_modules(parent, logger)

    ts_dir = osp.abspath(osp.join(HERE, '..', 'packages', 'metapackage'))

    # Run typescript watch and wait for the string indicating it is done.
    ts_regex = r'.* Found 0 errors\. Watching for file changes\.'
    ts_proc = WatchHelper(['node', YARN_PATH, 'run', 'watch'],
                          cwd=ts_dir, logger=logger, startup_regex=ts_regex)

    return [ts_proc]


def watch_dev(logger=None):
    """Run watch mode in a given directory.

    Parameters
    ----------
    logger: :class:`~logger.Logger`, optional
        The logger instance.

    Returns
    -------
    A list of `WatchHelper` objects.
    """
    logger = _ensure_logger(logger)

    package_procs = watch_packages(logger)

    # Run webpack watch and wait for compilation.
    wp_proc = WatchHelper(['node', YARN_PATH, 'run', 'watch'],
                          cwd=DEV_DIR, logger=logger,
                          startup_regex=WEBPACK_EXPECT)

    return package_procs + [wp_proc]


def watch(app_dir=None, logger=None, core_config=None):
    """Watch the application.

    Parameters
    ----------
    app_dir: string, optional
        The application directory.
    logger: :class:`~logger.Logger`, optional
        The logger instance.

    Returns
    -------
    A list of processes to run asynchronously.
    """
    logger = _ensure_logger(logger)
    _node_check(logger)
    handler = _AppHandler(app_dir, logger, core_config=core_config)
    return handler.watch()


<<<<<<< HEAD
def install_extension(extension, app_dir=None, logger=None, pin=None):
=======
def install_extension(extension, app_dir=None, logger=None, core_config=None):
>>>>>>> 860877e0
    """Install an extension package into JupyterLab.

    The extension is first validated.

    Returns `True` if a rebuild is recommended, `False` otherwise.
    """
    logger = _ensure_logger(logger)
    _node_check(logger)
<<<<<<< HEAD
    handler = _AppHandler(app_dir, logger)
    return handler.install_extension(extension, pin=pin)
=======
    handler = _AppHandler(app_dir, logger, core_config=core_config)
    return handler.install_extension(extension)
>>>>>>> 860877e0


def uninstall_extension(name=None, app_dir=None, logger=None, all_=False, core_config=None):
    """Uninstall an extension by name or path.

    Returns `True` if a rebuild is recommended, `False` otherwise.
    """
    logger = _ensure_logger(logger)
    _node_check(logger)
    handler = _AppHandler(app_dir, logger, core_config=core_config)
    if all_ is True:
        return handler.uninstall_all_extensions()
    return handler.uninstall_extension(name)


def update_extension(name=None, all_=False, app_dir=None, logger=None, core_config=None):
    """Update an extension by name, or all extensions.

    Either `name` must be given as a string, or `all_` must be `True`.
    If `all_` is `True`, the value of `name` is ignored.

    Returns `True` if a rebuild is recommended, `False` otherwise.
    """
    logger = _ensure_logger(logger)
    _node_check(logger)
    handler = _AppHandler(app_dir, logger, core_config=core_config)
    if all_ is True:
        return handler.update_all_extensions()
    return handler.update_extension(name)


def clean(app_dir=None, logger=None):
    """Clean the JupyterLab application directory."""
    logger = _ensure_logger(logger)
    app_dir = app_dir or get_app_dir()
    logger.info('Cleaning %s...', app_dir)
    if app_dir == pjoin(HERE, 'dev'):
        raise ValueError('Cannot clean the dev app')
    if app_dir == pjoin(HERE, 'core'):
        raise ValueError('Cannot clean the core app')
    for name in ['staging']:
        target = pjoin(app_dir, name)
        if osp.exists(target):
            _rmtree(target, logger)
    logger.info('Success!')


def build(app_dir=None, name=None, version=None, static_url=None,
          logger=None, command='build:prod', kill_event=None,
          clean_staging=False, core_config=None):
    """Build the JupyterLab application.
    """
    logger = _ensure_logger(logger)
    _node_check(logger)
    handler = _AppHandler(app_dir, logger, kill_event=kill_event, core_config=core_config)
    return handler.build(name=name, version=version, static_url=static_url,
                         command=command, clean_staging=clean_staging)


def get_app_info(app_dir=None, logger=None, core_config=None):
    """Get a dictionary of information about the app.
    """
    handler = _AppHandler(app_dir, logger, core_config=core_config)
    return handler.info


def enable_extension(extension, app_dir=None, logger=None, core_config=None):
    """Enable a JupyterLab extension.

    Returns `True` if a rebuild is recommended, `False` otherwise.
    """
    handler = _AppHandler(app_dir, logger, core_config=core_config)
    return handler.toggle_extension(extension, False)


def disable_extension(extension, app_dir=None, logger=None, core_config=None):
    """Disable a JupyterLab package.

    Returns `True` if a rebuild is recommended, `False` otherwise.
    """
    handler = _AppHandler(app_dir, logger, core_config=core_config)
    return handler.toggle_extension(extension, True)


def check_extension(extension, app_dir=None, installed=False, logger=None, core_config=None):
    """Check if a JupyterLab extension is enabled or disabled.
    """
    handler = _AppHandler(app_dir, logger, core_config=core_config)
    return handler.check_extension(extension, installed)


def build_check(app_dir=None, logger=None, core_config=None):
    """Determine whether JupyterLab should be built.

    Returns a list of messages.
    """
    logger = _ensure_logger(logger)
    _node_check(logger)
    handler = _AppHandler(app_dir, logger, core_config=core_config)
    return handler.build_check()


def list_extensions(app_dir=None, logger=None, core_config=None):
    """List the extensions.
    """
    handler = _AppHandler(app_dir, logger, core_config=core_config)
    return handler.list_extensions()


def link_package(path, app_dir=None, logger=None, core_config=None):
    """Link a package against the JupyterLab build.

    Returns `True` if a rebuild is recommended, `False` otherwise.
    """
    handler = _AppHandler(app_dir, logger, core_config=core_config)
    return handler.link_package(path)


def unlink_package(package, app_dir=None, logger=None, core_config=None):
    """Unlink a package from JupyterLab by path or name.

    Returns `True` if a rebuild is recommended, `False` otherwise.
    """
    handler = _AppHandler(app_dir, logger, core_config=core_config)
    return handler.unlink_package(package)


def get_app_version(app_dir=None, core_config=None):
    """Get the application version."""
    app_dir = app_dir or get_app_dir()
    handler = _AppHandler(app_dir, core_config=core_config)
    return handler.info['version']


def get_latest_compatible_package_versions(names, app_dir=None, logger=None, core_config=None):
    """Get the latest compatible version of a list of packages.
    """
    app_dir = app_dir or get_app_dir()
    handler = _AppHandler(app_dir, logger, core_config=core_config)
    return handler.latest_compatible_package_versions(names)


def read_package(target):
    """Read the package data in a given target tarball.
    """
    tar = tarfile.open(target, "r")
    f = tar.extractfile('package/package.json')
    data = json.loads(f.read().decode('utf8'))
    data['jupyterlab_extracted_files'] = [
        f.path[len('package/'):] for f in tar.getmembers()
    ]
    tar.close()
    return data


# ----------------------------------------------------------------------
# Implementation details
# ----------------------------------------------------------------------


class _AppHandler(object):

    def __init__(self, app_dir, logger=None, kill_event=None, core_config=None):
        """Create a new _AppHandler object
        """
        self.app_dir = app_dir or get_app_dir()
        self.sys_dir = get_app_dir()
        self.logger = _ensure_logger(logger)
        self.core_data = (
            core_config._data if core_config else _get_default_core_data()
        )
        self.info = self._get_app_info()
        self.kill_event = kill_event or Event()
        # TODO: Make this configurable
        self.registry = 'https://registry.npmjs.org'

    def install_extension(self, extension, existing=None, pin=None):
        """Install an extension package into JupyterLab.

        The extension is first validated.

        Returns `True` if a rebuild is recommended, `False` otherwise.
        """
        extension = _normalize_path(extension)
        extensions = self.info['extensions']

        # Check for a core extensions.
        if extension in self.info['core_extensions']:
            config = self._read_build_config()
            uninstalled = config.get('uninstalled_core_extensions', [])
            if extension in uninstalled:
                self.logger.info('Installing core extension %s' % extension)
                uninstalled.remove(extension)
                config['uninstalled_core_extensions'] = uninstalled
                self._write_build_config(config)
                return True
            return False

        # Create the app dirs if needed.
        self._ensure_app_dirs()

        # Install the package using a temporary directory.
        with TemporaryDirectory() as tempdir:
            info = self._install_extension(extension, tempdir, pin=pin)

        name = info['name']

        # Local directories get name mangled and stored in metadata.
        if info['is_dir']:
            config = self._read_build_config()
            local = config.setdefault('local_extensions', dict())
            local[name] = info['source']
            self._write_build_config(config)

        # Remove an existing extension with the same name and different path
        if name in extensions:
            other = extensions[name]
            if other['path'] != info['path'] and other['location'] == 'app':
                os.remove(other['path'])

        return True

    def build(self, name=None, version=None, static_url=None,
              command='build:prod:minimize', clean_staging=False):
        """Build the application.
        """
        # resolve the build type
        parts = command.split(':')
        if len(parts) < 2:
            parts.append('dev')
        elif parts[1] == 'none':
            parts[1] = ('dev' if self.info['linked_packages'] or self.info['local_extensions'] else
                        'prod')
        command = ':'.join(parts)

        self.logger.info(f'Building jupyterlab assets ({command})')

        # Set up the build directory.
        app_dir = self.app_dir

        self._populate_staging(
            name=name, version=version, static_url=static_url,
            clean=clean_staging
        )

        staging = pjoin(app_dir, 'staging')

        # Make sure packages are installed.
        ret = self._run(['node', YARN_PATH, 'install', '--non-interactive'], cwd=staging)
        if ret != 0:
            msg = 'npm dependencies failed to install'
            self.logger.debug(msg)
            raise RuntimeError(msg)

        dedupe_yarn(staging, self.logger)

        # Build the app.
        ret = self._run(['node', YARN_PATH, 'run', command], cwd=staging)
        if ret != 0:
            msg = 'JupyterLab failed to build'
            self.logger.debug(msg)
            raise RuntimeError(msg)

    def watch(self):
        """Start the application watcher and then run the watch in
        the background.
        """
        staging = pjoin(self.app_dir, 'staging')

        self._populate_staging()

        # Make sure packages are installed.
        self._run(['node', YARN_PATH, 'install'], cwd=staging)
        dedupe_yarn(staging, self.logger)

        proc = WatchHelper(['node', YARN_PATH, 'run', 'watch'],
                           cwd=pjoin(self.app_dir, 'staging'),
                           startup_regex=WEBPACK_EXPECT,
                           logger=self.logger)
        return [proc]

    def list_extensions(self):
        """Print an output of the extensions.
        """
        logger = self.logger
        info = self.info

        print('JupyterLab v%s' % info['version'])

        if info['extensions']:
            info['compat_errors'] = self._get_extension_compat()
            print('Known labextensions:')
            self._list_extensions(info, 'app')
            self._list_extensions(info, 'sys')
        else:
            print('No installed extensions')

        local = info['local_extensions']
        if local:
            print('\n   local extensions:')
            for name in sorted(local):
                print('        %s: %s' % (name, local[name]))

        linked_packages = info['linked_packages']
        if linked_packages:
            print('\n   linked packages:')
            for key in sorted(linked_packages):
                source = linked_packages[key]['source']
                print('        %s: %s' % (key, source))

        uninstalled_core = info['uninstalled_core']
        if uninstalled_core:
            print('\nUninstalled core extensions:')
            [print('    %s' % item) for item in sorted(uninstalled_core)]

        disabled_core = info['disabled_core']
        if disabled_core:
            print('\nDisabled core extensions:')
            [print('    %s' % item) for item in sorted(disabled_core)]

        messages = self.build_check(fast=True)
        if messages:
            print('\nBuild recommended, please run `jupyter lab build`:')
            [print('    %s' % item) for item in messages]

    def build_check(self, fast=False):
        """Determine whether JupyterLab should be built.

        Returns a list of messages.
        """
        app_dir = self.app_dir
        local = self.info['local_extensions']
        linked = self.info['linked_packages']
        messages = []

        # Check for no application.
        pkg_path = pjoin(app_dir, 'static', 'package.json')
        if not osp.exists(pkg_path):
            return ['No built application']

        static_data = self.info['static_data']
        old_jlab = static_data['jupyterlab']
        old_deps = static_data.get('dependencies', dict())

        # Look for mismatched version.
        static_version = old_jlab.get('version', '')
        core_version = old_jlab['version']
        if LooseVersion(static_version) != LooseVersion(core_version):
            msg = 'Version mismatch: %s (built), %s (current)'
            return [msg % (static_version, core_version)]

        # Look for mismatched extensions.
        new_package = self._get_package_template(silent=fast)
        new_jlab = new_package['jupyterlab']
        new_deps = new_package.get('dependencies', dict())

        for ext_type in ['extensions', 'mimeExtensions']:
            # Extensions that were added.
            for ext in new_jlab[ext_type]:
                if ext not in old_jlab[ext_type]:
                    messages.append('%s needs to be included in build' % ext)

            # Extensions that were removed.
            for ext in old_jlab[ext_type]:
                if ext not in new_jlab[ext_type]:
                    messages.append('%s needs to be removed from build' % ext)

        # Look for mismatched dependencies
        for (pkg, dep) in new_deps.items():
            if pkg not in old_deps:
                continue
            # Skip local and linked since we pick them up separately.
            if pkg in local or pkg in linked:
                continue
            if old_deps[pkg] != dep:
                msg = '%s changed from %s to %s'
                messages.append(msg % (pkg, old_deps[pkg], new_deps[pkg]))

        # Look for updated local extensions.
        for (name, source) in local.items():
            if fast:
                continue
            dname = pjoin(app_dir, 'extensions')
            if self._check_local(name, source, dname):
                messages.append('%s content changed' % name)

        # Look for updated linked packages.
        for (name, item) in linked.items():
            if fast:
                continue
            dname = pjoin(app_dir, 'staging', 'linked_packages')
            if self._check_local(name, item['source'], dname):
                messages.append('%s content changed' % name)

        return messages

    def uninstall_extension(self, name):
        """Uninstall an extension by name.

        Returns `True` if a rebuild is recommended, `False` otherwise.
        """
        # Allow for uninstalled core extensions.
        if name in self.info['core_extensions']:
            config = self._read_build_config()
            uninstalled = config.get('uninstalled_core_extensions', [])
            if name not in uninstalled:
                self.logger.info('Uninstalling core extension %s' % name)
                uninstalled.append(name)
                config['uninstalled_core_extensions'] = uninstalled
                self._write_build_config(config)
                return True
            return False

        local = self.info['local_extensions']

        for (extname, data) in self.info['extensions'].items():
            path = data['path']
            if extname == name:
                msg = 'Uninstalling %s from %s' % (name, osp.dirname(path))
                self.logger.info(msg)
                os.remove(path)
                # Handle local extensions.
                if extname in local:
                    config = self._read_build_config()
                    data = config.setdefault('local_extensions', dict())
                    del data[extname]
                    self._write_build_config(config)
                return True

        self.logger.warn('No labextension named "%s" installed' % name)
        return False

    def uninstall_all_extensions(self):
        """Uninstalls all extensions

        Returns `True` if a rebuild is recommended, `False` otherwise
        """
        should_rebuild = False
        for (extname, _) in self.info['extensions'].items():
            uninstalled = self.uninstall_extension(extname)
            should_rebuild = should_rebuild or uninstalled
        return should_rebuild

    def update_all_extensions(self):
        """Update all non-local extensions.

        Returns `True` if a rebuild is recommended, `False` otherwise.
        """
        should_rebuild = False
        for (extname, _) in self.info['extensions'].items():
            if extname in self.info['local_extensions']:
                continue
            updated = self._update_extension(extname)
            # Rebuild if at least one update happens:
            should_rebuild = should_rebuild or updated
        return should_rebuild

    def update_extension(self, name):
        """Update an extension by name.

        Returns `True` if a rebuild is recommended, `False` otherwise.
        """
        if name not in self.info['extensions']:
            self.logger.warning('No labextension named "%s" installed' % name)
            return False
        return self._update_extension(name)

    def _update_extension(self, name):
        """Update an extension by name.

        Returns `True` if a rebuild is recommended, `False` otherwise.
        """
        data = self.info['extensions'][name]
        if data["alias_package_source"]:
            self.logger.warn("Skipping updating pinned extension '%s'." % name)
            return False
        try:
            latest = self._latest_compatible_package_version(name)
        except URLError:
            return False
        if latest is None:
            self.logger.warn('No compatible version found for %s!' % (name,))
            return False
        if latest == data['version']:
            self.logger.info('Extension %r already up to date' % name)
            return False
        self.logger.info('Updating %s to version %s' % (name, latest))
        return self.install_extension('%s@%s' % (name, latest))

    def link_package(self, path):
        """Link a package at the given path.

        Returns `True` if a rebuild is recommended, `False` otherwise.
        """
        path = _normalize_path(path)
        if not osp.exists(path) or not osp.isdir(path):
            msg = 'Can install "%s" only link local directories'
            raise ValueError(msg % path)

        with TemporaryDirectory() as tempdir:
            info = self._extract_package(path, tempdir)

        messages = _validate_extension(info['data'])
        if not messages:
            return self.install_extension(path)

        # Warn that it is a linked package.
        self.logger.warning('Installing %s as a linked package:', path)
        [self.logger.warning(m) for m in messages]

        # Add to metadata.
        config = self._read_build_config()
        linked = config.setdefault('linked_packages', dict())
        linked[info['name']] = info['source']
        self._write_build_config(config)

        return True

    def unlink_package(self, path):
        """Unlink a package by name or at the given path.

        A ValueError is raised if the path is not an unlinkable package.

        Returns `True` if a rebuild is recommended, `False` otherwise.
        """
        path = _normalize_path(path)
        config = self._read_build_config()
        linked = config.setdefault('linked_packages', dict())

        found = None
        for (name, source) in linked.items():
            if name == path or source == path:
                found = name

        if found:
            del linked[found]
        else:
            local = config.setdefault('local_extensions', dict())
            for (name, source) in local.items():
                if name == path or source == path:
                    found = name
            if found:
                del local[found]
                path = self.info['extensions'][found]['path']
                os.remove(path)

        if not found:
            raise ValueError('No linked package for %s' % path)

        self._write_build_config(config)
        return True

    def toggle_extension(self, extension, value):
        """Enable or disable a lab extension.

        Returns `True` if a rebuild is recommended, `False` otherwise.
        """
        config = self._read_page_config()
        disabled = config.setdefault('disabledExtensions', [])
        did_something = False
        if value and extension not in disabled:
            disabled.append(extension)
            did_something = True
        elif not value and extension in disabled:
            disabled.remove(extension)
            did_something = True
        if did_something:
            self._write_page_config(config)
        return did_something

    def check_extension(self, extension, check_installed_only=False):
        """Check if a lab extension is enabled or disabled
        """
        info = self.info

        if extension in info["core_extensions"]:
            return self._check_core_extension(
                extension, info, check_installed_only)

        if extension in info["linked_packages"]:
            self.logger.info('%s:%s' % (extension, GREEN_ENABLED))
            return True

        return self._check_common_extension(
            extension, info, check_installed_only)

    def _check_core_extension(self, extension, info, check_installed_only):
        """Check if a core extension is enabled or disabled
        """
        if extension in info['uninstalled_core']:
            self.logger.info('%s:%s' % (extension, RED_X))
            return False
        if check_installed_only:
            self.logger.info('%s: %s' % (extension, GREEN_OK))
            return True
        if extension in info['disabled_core']:
            self.logger.info('%s: %s' % (extension, RED_DISABLED))
            return False
        self.logger.info('%s:%s' % (extension, GREEN_ENABLED))
        return True

    def _check_common_extension(self, extension, info, check_installed_only):
        """Check if a common (non-core) extension is enabled or disabled
        """
        if extension not in info['extensions']:
            self.logger.info('%s:%s' % (extension, RED_X))
            return False

        errors = self._get_extension_compat()[extension]
        if errors:
            self.logger.info('%s:%s (compatibility errors)' %
                             (extension, RED_X))
            return False

        if check_installed_only:
            self.logger.info('%s: %s' % (extension, GREEN_OK))
            return True

        if _is_disabled(extension, info['disabled']):
            self.logger.info('%s: %s' % (extension, RED_DISABLED))
            return False

        self.logger.info('%s:%s' % (extension, GREEN_ENABLED))
        return True

    def _get_app_info(self):
        """Get information about the app.
        """

        info = dict()
        info['core_data'] = core_data = self.core_data
        info['extensions'] = extensions = self._get_extensions(core_data)
        page_config = self._read_page_config()
        info['disabled'] = page_config.get('disabledExtensions', [])
        info['local_extensions'] = self._get_local_extensions()
        info['linked_packages'] = self._get_linked_packages()
        info['app_extensions'] = app = []
        info['sys_extensions'] = sys = []
        for (name, data) in extensions.items():
            data['is_local'] = name in info['local_extensions']
            if data['location'] == 'app':
                app.append(name)
            else:
                sys.append(name)

        info['uninstalled_core'] = self._get_uninstalled_core_extensions()

        info['static_data'] = _get_static_data(self.app_dir)
        app_data = info['static_data'] or core_data
        info['version'] = app_data['jupyterlab']['version']
        info['staticUrl'] = app_data['jupyterlab'].get('staticUrl', '')

        info['sys_dir'] = self.sys_dir
        info['app_dir'] = self.app_dir

        info['core_extensions'] = core_extensions = _get_core_extensions(
            self.core_data)

        disabled_core = []
        for key in core_extensions:
            if key in info['disabled']:
                disabled_core.append(key)

        info['disabled_core'] = disabled_core
        return info

    def _populate_staging(self, name=None, version=None, static_url=None,
                          clean=False):
        """Set up the assets in the staging directory.
        """
        app_dir = self.app_dir
        staging = pjoin(app_dir, 'staging')
        if clean and osp.exists(staging):
            self.logger.info("Cleaning %s", staging)
            _rmtree(staging, self.logger)

        self._ensure_app_dirs()
        if not version:
            version = self.info['core_data']['jupyterlab']['version']

        # Look for mismatched version.
        pkg_path = pjoin(staging, 'package.json')

        if osp.exists(pkg_path):
            with open(pkg_path) as fid:
                data = json.load(fid)
            if data['jupyterlab'].get('version', '') != version:
                _rmtree(staging, self.logger)
                os.makedirs(staging)

        for fname in ['index.js', 'webpack.config.js',
                      'webpack.prod.config.js',
                      'webpack.prod.minimize.config.js',
                      '.yarnrc', 'yarn.js']:
            target = pjoin(staging, fname)
            shutil.copy(pjoin(HERE, 'staging', fname), target)

        # Ensure a clean templates directory
        templates = pjoin(staging, 'templates')
        if osp.exists(templates):
            _rmtree(templates, self.logger)

        try:
            shutil.copytree(pjoin(HERE, 'staging', 'templates'), templates)
        except shutil.Error as error:
            # `copytree` throws an error if copying to + from NFS even though
            # the copy is successful (see https://bugs.python.org/issue24564
            # and https://github.com/jupyterlab/jupyterlab/issues/5233)

            real_error = '[Errno 22]' not in str(error) and '[Errno 5]' not in str(error)
            if real_error or not osp.exists(templates):
                raise

        # Ensure a clean linked packages directory.
        linked_dir = pjoin(staging, 'linked_packages')
        if osp.exists(linked_dir):
            _rmtree(linked_dir, self.logger)
        os.makedirs(linked_dir)

        # Template the package.json file.
        # Update the local extensions.
        extensions = self.info['extensions']
        removed = False
        for (key, source) in self.info['local_extensions'].items():
            # Handle a local extension that was removed.
            if key not in extensions:
                config = self._read_build_config()
                data = config.setdefault('local_extensions', dict())
                del data[key]
                self._write_build_config(config)
                removed = True
                continue
            dname = pjoin(app_dir, 'extensions')
            self._update_local(key, source, dname, extensions[key],
                               'local_extensions')

        # Update the list of local extensions if any were removed.
        if removed:
            self.info['local_extensions'] = self._get_local_extensions()

        # Update the linked packages.
        linked = self.info['linked_packages']
        for (key, item) in linked.items():
            dname = pjoin(staging, 'linked_packages')
            self._update_local(key, item['source'], dname, item,
                'linked_packages')

        # Then get the package template.
        data = self._get_package_template()

        if version:
            data['jupyterlab']['version'] = version

        if name:
            data['jupyterlab']['name'] = name

        if static_url:
            data['jupyterlab']['staticUrl'] = static_url

        pkg_path = pjoin(staging, 'package.json')
        with open(pkg_path, 'w') as fid:
            json.dump(data, fid, indent=4)

        # copy known-good yarn.lock if missing
        lock_path = pjoin(staging, 'yarn.lock')
        if not osp.exists(lock_path):
            shutil.copy(pjoin(HERE, 'staging', 'yarn.lock'), lock_path)

    def _get_package_template(self, silent=False):
        """Get the template the for staging package.json file.
        """
        logger = self.logger
        data = self.info['core_data']
        local = self.info['local_extensions']
        linked = self.info['linked_packages']
        extensions = self.info['extensions']
        jlab = data['jupyterlab']

        def format_path(path):
            path = osp.relpath(path, pjoin(self.app_dir, 'staging'))
            path = 'file:' + path.replace(os.sep, '/')
            if os.name == 'nt':
                path = path.lower()
            return path

        jlab['linkedPackages'] = dict()

        # Handle local extensions.
        for (key, source) in local.items():
            jlab['linkedPackages'][key] = source

        # Handle linked packages.
        for (key, item) in linked.items():
            path = pjoin(self.app_dir, 'staging', 'linked_packages')
            path = pjoin(path, item['filename'])
            data['dependencies'][key] = format_path(path)
            jlab['linkedPackages'][key] = item['source']

        # Handle extensions
        compat_errors = self._get_extension_compat()
        for (key, value) in extensions.items():
            # Reject incompatible extensions with a message.
            errors = compat_errors[key]
            if errors:
                if not silent:
                    _log_single_compat_errors(
                        logger, key, value['version'], errors
                    )
                continue

            data['dependencies'][key] = format_path(value['path'])

            jlab_data = value['jupyterlab']
            for item in ['extension', 'mimeExtension']:
                ext = jlab_data.get(item, False)
                if not ext:
                    continue
                if ext is True:
                    ext = ''
                jlab[item + 's'][key] = ext

        # Handle uninstalled core extensions.
        for item in self.info['uninstalled_core']:
            if item in jlab['extensions']:
                data['jupyterlab']['extensions'].pop(item)
            else:
                data['jupyterlab']['mimeExtensions'].pop(item)
            # Remove from dependencies as well.
            data['dependencies'].pop(item)

        return data

    def _check_local(self, name, source, dname):
        """Check if a local package has changed.

        `dname` is the directory name of existing package tar archives.
        """
        # Extract the package in a temporary directory.
        with TemporaryDirectory() as tempdir:
            info = self._extract_package(source, tempdir)
            # Test if the file content has changed.
            # This relies on `_extract_package` adding the hashsum
            # to the filename, allowing a simple exist check to
            # compare the hash to the "cache" in dname.
            target = pjoin(dname, info['filename'])
            return not osp.exists(target)

    def _update_local(self, name, source, dname, data, dtype):
        """Update a local dependency.  Return `True` if changed.
        """
        # Extract the package in a temporary directory.
        existing = data['filename']
        with TemporaryDirectory() as tempdir:
            info = self._extract_package(source, tempdir)

            # Bail if the file content has not changed.
            if info['filename'] == existing:
                return existing

            shutil.move(info['path'], pjoin(dname, info['filename']))

        # Remove the existing tarball and return the new file name.
        if existing:
            os.remove(pjoin(dname, existing))

        data['filename'] = info['filename']
        data['path'] = pjoin(data['tar_dir'], data['filename'])
        return info['filename']

    def _get_extensions(self, core_data):
        """Get the extensions for the application.
        """
        app_dir = self.app_dir
        extensions = dict()

        # Get system level packages.
        sys_path = pjoin(self.sys_dir, 'extensions')
        app_path = pjoin(self.app_dir, 'extensions')

        extensions = self._get_extensions_in_dir(self.sys_dir, core_data)

        # Look in app_dir if different.
        app_path = pjoin(app_dir, 'extensions')
        if app_path == sys_path or not osp.exists(app_path):
            return extensions

        extensions.update(self._get_extensions_in_dir(app_dir, core_data))

        return extensions

    def _get_extensions_in_dir(self, dname, core_data):
        """Get the extensions in a given directory.
        """
        extensions = dict()
        location = 'app' if dname == self.app_dir else 'sys'
        for target in glob.glob(pjoin(dname, 'extensions', '*.tgz')):
            data = read_package(target)
            deps = data.get('dependencies', dict())
            name = data['name']
            jlab = data.get('jupyterlab', dict())
            path = osp.abspath(target)

            filename = osp.basename(target)
            if filename.startswith(PIN_PREFIX):
                alias = filename[len(PIN_PREFIX):-len(".tgz")]
            else:
                alias = None
            # homepage, repository  are optional
            if 'homepage' in data:
                url = data['homepage']
            elif 'repository' in data and isinstance(data['repository'], dict):
                url = data['repository'].get('url', '')
            else:
                url = ''
            extensions[alias or name] = dict(path=path,
                                    filename=osp.basename(path),
                                    url=url,
                                    version=data['version'],
                                    # Only save the package name if the extension name is an alias
                                    alias_package_source=name if alias else None,
                                    jupyterlab=jlab,
                                    dependencies=deps,
                                    tar_dir=osp.dirname(path),
                                    location=location)
        return extensions

    def _get_extension_compat(self):
        """Get the extension compatibility info.
        """
        compat = dict()
        core_data = self.info['core_data']
        for (name, data) in self.info['extensions'].items():
            deps = data['dependencies']
            compat[name] = _validate_compatibility(name, deps, core_data)
        return compat

    def _get_local_extensions(self):
        """Get the locally installed extensions.
        """
        return self._get_local_data('local_extensions')

    def _get_linked_packages(self):
        """Get the linked packages.
        """
        info = self._get_local_data('linked_packages')
        dname = pjoin(self.app_dir, 'staging', 'linked_packages')
        for (name, source) in info.items():
            info[name] = dict(source=source, filename='', tar_dir=dname)

        if not osp.exists(dname):
            return info

        for path in glob.glob(pjoin(dname, '*.tgz')):
            path = osp.abspath(path)
            data = read_package(path)
            name = data['name']
            if name not in info:
                self.logger.warn('Removing orphaned linked package %s' % name)
                os.remove(path)
                continue
            item = info[name]
            item['filename'] = osp.basename(path)
            item['path'] = path
            item['version'] = data['version']
            item['data'] = data
        return info

    def _get_uninstalled_core_extensions(self):
        """Get the uninstalled core extensions.
        """
        config = self._read_build_config()
        return config.get('uninstalled_core_extensions', [])

    def _ensure_app_dirs(self):
        """Ensure that the application directories exist"""
        dirs = ['extensions', 'settings', 'staging', 'schemas', 'themes']
        for dname in dirs:
            path = pjoin(self.app_dir, dname)
            if not osp.exists(path):
                try:
                    os.makedirs(path)
                except OSError as e:
                    if e.errno != errno.EEXIST:
                        raise

    def _list_extensions(self, info, ext_type):
        """List the extensions of a given type.
        """
        logger = self.logger
        names = info['%s_extensions' % ext_type]
        if not names:
            return

        dname = info['%s_dir' % ext_type]

        error_accumulator = {}

        logger.info('   %s dir: %s' % (ext_type, dname))
        for name in sorted(names):
            data = info['extensions'][name]
            version = data['version']
            errors = info['compat_errors'][name]
            extra = ''
            if _is_disabled(name, info['disabled']):
                extra += ' %s' % RED_DISABLED
            else:
                extra += ' %s' % GREEN_ENABLED
            if errors:
                extra += ' %s' % RED_X
            else:
                extra += ' %s' % GREEN_OK
            if data['is_local']:
                extra += '*'
            # If we have the package name in the data, this means this extension's name is the alias name
            alias_package_source = data['alias_package_source']
            if alias_package_source:
                logger.info('        %s %s v%s%s' % (name, alias_package_source, version, extra))
            else:
                logger.info('        %s v%s%s' % (name, version, extra))
            if errors:
                error_accumulator[name] = (version, errors)

        # Write all errors at end:
        _log_multiple_compat_errors(logger, error_accumulator)

    def _read_build_config(self):
        """Get the build config data for the app dir.
        """
        target = pjoin(self.app_dir, 'settings', 'build_config.json')
        if not osp.exists(target):
            return {}
        else:
            with open(target) as fid:
                return json.load(fid)

    def _write_build_config(self, config):
        """Write the build config to the app dir.
        """
        self._ensure_app_dirs()
        target = pjoin(self.app_dir, 'settings', 'build_config.json')
        with open(target, 'w') as fid:
            json.dump(config, fid, indent=4)

    def _read_page_config(self):
        """Get the page config data for the app dir.
        """
        target = pjoin(self.app_dir, 'settings', 'page_config.json')
        if not osp.exists(target):
            return {}
        else:
            with open(target) as fid:
                return json.load(fid)

    def _write_page_config(self, config):
        """Write the build config to the app dir.
        """
        self._ensure_app_dirs()
        target = pjoin(self.app_dir, 'settings', 'page_config.json')
        with open(target, 'w') as fid:
            json.dump(config, fid, indent=4)

    def _get_local_data(self, source):
        """Get the local data for extensions or linked packages.
        """
        config = self._read_build_config()

        data = config.setdefault(source, dict())
        dead = []
        for (name, source) in data.items():
            if not osp.exists(source):
                dead.append(name)

        for name in dead:
            link_type = source.replace('_', ' ')
            msg = '**Note: Removing dead %s "%s"' % (link_type, name)
            self.logger.warn(msg)
            del data[name]

        if dead:
            self._write_build_config(config)

        return data

    def _install_extension(self, extension, tempdir, pin=None):
        """Install an extension with validation and return the name and path.
        """
        info = self._extract_package(extension, tempdir, pin=pin)
        data = info['data']

        # Verify that the package is an extension.
        messages = _validate_extension(data)
        if messages:
            msg = '"%s" is not a valid extension:\n%s'
            raise ValueError(msg % (extension, '\n'.join(messages)))

        # Verify package compatibility.
        deps = data.get('dependencies', dict())
        errors = _validate_compatibility(extension, deps, self.core_data)
        if errors:
            msg = _format_compatibility_errors(
                data['name'], data['version'], errors
            )
            # Check for compatible version unless:
            # - A specific version was requested (@ in name,
            #   but after first char to allow for scope marker).
            # - Package is locally installed.
            if '@' not in extension[1:] and not info['is_dir']:
                name = info['name']
                try:
                    version = self._latest_compatible_package_version(name)
                except URLError:
                    # We cannot add any additional information to error message
                    raise ValueError(msg)

                if version and name:
                    self.logger.debug('Incompatible extension:\n%s', name)
                    self.logger.debug('Found compatible version: %s', version)
                    with TemporaryDirectory() as tempdir2:
                        return self._install_extension(
                            '%s@%s' % (name, version), tempdir2)

                # Extend message to better guide the user what to do:
                conflicts = '\n'.join(msg.splitlines()[2:])
                msg = ''.join((
                    self._format_no_compatible_package_version(name),
                    "\n\n",
                    conflicts))

            raise ValueError(msg)

        # Move the file to the app directory.
        target = pjoin(self.app_dir, 'extensions', info['filename'])
        if osp.exists(target):
            os.remove(target)

        shutil.move(info['path'], target)

        info['path'] = target
        return info

    def _extract_package(self, source, tempdir, pin=None):
        """Call `npm pack` for an extension.

        The pack command will download the package tar if `source` is
        a package name, or run `npm pack` locally if `source` is a
        directory.
        """
        is_dir = osp.exists(source) and osp.isdir(source)
        if is_dir and not osp.exists(pjoin(source, 'node_modules')):
            self._run(['node', YARN_PATH, 'install'], cwd=source)

        info = dict(source=source, is_dir=is_dir)

        ret = self._run([which('npm'), 'pack', source], cwd=tempdir)
        if ret != 0:
            msg = '"%s" is not a valid npm package'
            raise ValueError(msg % source)

        path = glob.glob(pjoin(tempdir, '*.tgz'))[0]
        info['data'] = read_package(path)
        if is_dir:
            info['sha'] = sha = _tarsum(path)
            target = path.replace('.tgz', '-%s.tgz' % sha)
            shutil.move(path, target)
            info['path'] = target
        else:
            info['path'] = path
        if pin:
            old_path = info['path']
            new_path = pjoin(osp.dirname(old_path), '{}{}.tgz'.format(PIN_PREFIX, pin))
            shutil.move(old_path, new_path)
            info['path'] = new_path

        info['filename'] = osp.basename(info['path'])
        info['name'] = info['data']['name']
        info['version'] = info['data']['version']

        return info


    def _latest_compatible_package_version(self, name):
        """Get the latest compatible version of a package"""
        core_data = self.info['core_data']
        try:
            metadata = _fetch_package_metadata(self.registry, name, self.logger)
        except URLError:
            return
        versions = metadata.get('versions', [])

        # Sort pre-release first, as we will reverse the sort:
        def sort_key(key_value):
            return _semver_key(key_value[0], prerelease_first=True)

        for version, data in sorted(versions.items(),
                                    key=sort_key,
                                    reverse=True):
            deps = data.get('dependencies', {})
            errors = _validate_compatibility(name, deps, core_data)
            if not errors:
                # Found a compatible version
                # skip deprecated versions
                if 'deprecated' in data:
                    self.logger.debug(
                        'Disregarding compatible version of package as it is deprecated: %s@%s'
                        % (name, version)
                    )
                    continue
                # Verify that the version is a valid extension.
                with TemporaryDirectory() as tempdir:
                    info = self._extract_package(
                        '%s@%s' % (name, version), tempdir)
                if _validate_extension(info['data']):
                    # Invalid, do not consider other versions
                    return
                # Valid
                return version

    def latest_compatible_package_versions(self, names):
        """Get the latest compatible versions of several packages

        Like _latest_compatible_package_version, but optimized for
        retrieving the latest version for several packages in one go.
        """
        core_data = self.info['core_data']

        keys = []
        for name in names:
            try:
                metadata = _fetch_package_metadata(self.registry, name, self.logger)
            except URLError:
                continue
            versions = metadata.get('versions', [])

            # Sort pre-release first, as we will reverse the sort:
            def sort_key(key_value):
                return _semver_key(key_value[0], prerelease_first=True)

            for version, data in sorted(versions.items(),
                                        key=sort_key,
                                        reverse=True):

                # skip deprecated versions
                if 'deprecated' in data:
                    continue

                deps = data.get('dependencies', {})
                errors = _validate_compatibility(name, deps, core_data)
                if not errors:
                    # Found a compatible version
                    keys.append('%s@%s' % (name, version))
                    break  # break inner for


        versions = {}
        if not keys:
            return versions
        with TemporaryDirectory() as tempdir:
            ret = self._run([which('npm'), 'pack'] + keys, cwd=tempdir)
            if ret != 0:
                msg = '"%s" is not a valid npm package'
                raise ValueError(msg % keys)

            for key in keys:
                fname = key[0].replace('@', '') + key[1:].replace('@', '-').replace('/', '-') + '.tgz'
                data = read_package(os.path.join(tempdir, fname))
                # Verify that the version is a valid extension.
                if not _validate_extension(data):
                    # Valid
                    versions[data['name']] = data['version']
        return versions

    def _format_no_compatible_package_version(self, name):
        """Get the latest compatible version of a package"""
        core_data = self.info['core_data']
        # Whether lab version is too new:
        lab_newer_than_latest = False
        # Whether the latest version of the extension depend on a "future" version
        # of a singleton package (from the perspective of current lab version):
        latest_newer_than_lab = False
        try:
            metadata = _fetch_package_metadata(self.registry, name, self.logger)
        except URLError:
            pass
        else:
            versions = metadata.get('versions', [])

            # Sort pre-release first, as we will reverse the sort:
            def sort_key(key_value):
                return _semver_key(key_value[0], prerelease_first=True)

            store = tuple(sorted(versions.items(), key=sort_key, reverse=True))
            latest_deps = store[0][1].get('dependencies', {})
            core_deps = core_data['dependencies']
            singletons = core_data['jupyterlab']['singletonPackages']

            for (key, value) in latest_deps.items():
                if key in singletons:
                    c = _compare_ranges(core_deps[key], value)
                    lab_newer_than_latest = lab_newer_than_latest or c < 0
                    latest_newer_than_lab = latest_newer_than_lab or c > 0

        if lab_newer_than_latest:
            # All singleton deps in current version of lab are newer than those
            # in the latest version of the extension
            return ("This extension does not yet support the current version of "
                    "JupyterLab.\n")


        parts = ["No version of {extension} could be found that is compatible with "
                 "the current version of JupyterLab."]
        if latest_newer_than_lab:
            parts.extend(("However, it seems to support a new version of JupyterLab.",
                          "Consider upgrading JupyterLab."))

        return " ".join(parts).format(extension=name)

    def _run(self, cmd, **kwargs):
        """Run the command using our logger and abort callback.

        Returns the exit code.
        """
        if self.kill_event.is_set():
            raise ValueError('Command was killed')

        kwargs['logger'] = self.logger
        kwargs['kill_event'] = self.kill_event
        proc = ProgressProcess(cmd, **kwargs)
        return proc.wait()


def _node_check(logger):
    """Check for the existence of nodejs with the correct version.
    """
    node = which('node')
    try:
        output = subprocess.check_output([node, 'node-version-check.js'], cwd=HERE)
        logger.debug(output.decode('utf-8'))
    except Exception:
        data = CoreConfig()._data
        ver = data['engines']['node']
        msg = 'Please install nodejs %s before continuing. nodejs may be installed using conda or directly from the nodejs website.' % ver
        raise ValueError(msg)


def _ensure_logger(logger=None):
    """Ensure that we have a logger"""
    return logger or logging.getLogger('jupyterlab')


def _normalize_path(extension):
    """Normalize a given extension if it is a path.
    """
    extension = osp.expanduser(extension)
    if osp.exists(extension):
        extension = osp.abspath(extension)
    return extension


def _rmtree(path, logger):
    """Remove a tree, logging errors"""
    def onerror(*exc_info):
        logger.debug('Error in rmtree', exc_info=exc_info)

    shutil.rmtree(path, onerror=onerror)


def _validate_extension(data):
    """Detect if a package is an extension using its metadata.

    Returns any problems it finds.
    """
    jlab = data.get('jupyterlab', None)
    if jlab is None:
        return ['No `jupyterlab` key']
    if not isinstance(jlab, dict):
        return ['The `jupyterlab` key must be a JSON object']
    extension = jlab.get('extension', False)
    mime_extension = jlab.get('mimeExtension', False)
    themePath = jlab.get('themePath', '')
    schemaDir = jlab.get('schemaDir', '')

    messages = []
    if not extension and not mime_extension:
        messages.append('No `extension` or `mimeExtension` key present')

    if extension == mime_extension:
        msg = '`mimeExtension` and `extension` must point to different modules'
        messages.append(msg)

    files = data['jupyterlab_extracted_files']
    main = data.get('main', 'index.js')
    if not main.endswith('.js'):
        main += '.js'

    if extension is True:
        extension = main
    elif extension and not extension.endswith('.js'):
        extension += '.js'

    if mime_extension is True:
        mime_extension = main
    elif mime_extension and not mime_extension.endswith('.js'):
        mime_extension += '.js'

    if extension and extension not in files:
        messages.append('Missing extension module "%s"' % extension)

    if mime_extension and mime_extension not in files:
        messages.append('Missing mimeExtension module "%s"' % mime_extension)

    if themePath and not any(f.startswith(themePath) for f in files):
        messages.append('themePath is empty: "%s"' % themePath)

    if schemaDir and not any(f.startswith(schemaDir) for f in files):
        messages.append('schemaDir is empty: "%s"' % schemaDir)

    return messages


def _tarsum(input_file):
    """
    Compute the recursive sha sum of a tar file.
    """
    tar = tarfile.open(input_file, "r")
    chunk_size = 100 * 1024
    h = hashlib.new("sha1")

    for member in tar:
        if not member.isfile():
            continue
        f = tar.extractfile(member)
        data = f.read(chunk_size)
        while data:
            h.update(data)
            data = f.read(chunk_size)
    return h.hexdigest()


def _get_static_data(app_dir):
    """Get the data for the app static dir.
    """
    target = pjoin(app_dir, 'static', 'package.json')
    if os.path.exists(target):
        with open(target) as fid:
            return json.load(fid)
    else:
        return None


def _validate_compatibility(extension, deps, core_data):
    """Validate the compatibility of an extension.
    """
    core_deps = core_data['resolutions']
    singletons = core_data['jupyterlab']['singletonPackages']

    errors = []

    for (key, value) in deps.items():
        if key in singletons:
            overlap = _test_overlap(core_deps[key], value)
            if overlap is False:
                errors.append((key, core_deps[key], value))

    return errors


def _test_overlap(spec1, spec2):
    """Test whether two version specs overlap.

    Returns `None` if we cannot determine compatibility,
    otherwise whether there is an overlap
    """
    cmp = _compare_ranges(spec1, spec2)
    if cmp is None:
        return
    return cmp == 0


def _compare_ranges(spec1, spec2):
    """Test whether two version specs overlap.

    Returns `None` if we cannot determine compatibility,
    otherwise return 0 if there is an overlap, 1 if
    spec1 is lower/older than spec2, and -1 if spec1
    is higher/newer than spec2.
    """
    # Test for overlapping semver ranges.
    r1 = Range(spec1, True)
    r2 = Range(spec2, True)

    # If either range is empty, we cannot verify.
    if not r1.range or not r2.range:
        return

    x1 = r1.set[0][0].semver
    x2 = r1.set[0][-1].semver
    y1 = r2.set[0][0].semver
    y2 = r2.set[0][-1].semver

    o1 = r1.set[0][0].operator
    o2 = r2.set[0][0].operator

    # We do not handle (<) specifiers.
    if (o1.startswith('<') or o2.startswith('<')):
        return

    # Handle single value specifiers.
    lx = lte if x1 == x2 else lt
    ly = lte if y1 == y2 else lt
    gx = gte if x1 == x2 else gt
    gy = gte if x1 == x2 else gt

    # Handle unbounded (>) specifiers.
    def noop(x, y, z):
        return True

    if x1 == x2 and o1.startswith('>'):
        lx = noop
    if y1 == y2 and o2.startswith('>'):
        ly = noop

    # Check for overlap.
    if (gte(x1, y1, True) and ly(x1, y2, True) or
        gy(x2, y1, True) and ly(x2, y2, True) or
        gte(y1, x1, True) and lx(y1, x2, True) or
        gx(y2, x1, True) and lx(y2, x2, True)
       ):
       return 0
    if gte(y1, x2, True):
        return 1
    if gte(x1, y2, True):
        return -1
    raise AssertionError('Unexpected case comparing version ranges')


def _is_disabled(name, disabled=[]):
    """Test whether the package is disabled.
    """
    for pattern in disabled:
        if name == pattern:
            return True
        if re.compile(pattern).match(name) is not None:
            return True
    return False


def _format_compatibility_errors(name, version, errors):
    """Format a message for compatibility errors.
    """
    msgs = []
    l0 = 10
    l1 = 10
    for error in errors:
        pkg, jlab, ext = error
        jlab = str(Range(jlab, True))
        ext = str(Range(ext, True))
        msgs.append((pkg, jlab, ext))
        l0 = max(l0, len(pkg) + 1)
        l1 = max(l1, len(jlab) + 1)

    msg = '\n"%s@%s" is not compatible with the current JupyterLab'
    msg = msg % (name, version)
    msg += '\nConflicting Dependencies:\n'
    msg += 'JupyterLab'.ljust(l0)
    msg += 'Extension'.ljust(l1)
    msg += 'Package\n'

    for (pkg, jlab, ext) in msgs:
        msg += jlab.ljust(l0) + ext.ljust(l1) + pkg + '\n'

    return msg


def _log_multiple_compat_errors(logger, errors_map):
    """Log compatability errors for multiple extensions at once"""

    outdated = []
    others = []

    for name, (version, errors) in errors_map.items():
        age = _compat_error_age(errors)
        if age > 0:
            outdated.append(name)
        else:
            others.append(name)

    if outdated:
        logger.warn('\n        '.join(
            ['\n   The following extension are outdated:'] +
            outdated +
            ['\n   Consider running "jupyter labextension update --all" '
             'to check for updates.\n']
        ))

    for name in others:
        version, errors = errors_map[name]
        msg = _format_compatibility_errors(name, version, errors)
        logger.warn(msg + '\n')


def _log_single_compat_errors(logger, name, version, errors):
    """Log compatability errors for a single extension"""

    age = _compat_error_age(errors)
    if age > 0:
        logger.warn('The extension "%s" is outdated.\n', name)
    else:
        msg = _format_compatibility_errors(name, version, errors)
        logger.warn(msg + '\n')


def _compat_error_age(errors):
    """Compare all incompatabilites for an extension.

    Returns a number > 0 if all extensions are older than that supported by lab.
    Returns a number < 0 if all extensions are newer than that supported by lab.
    Returns 0 otherwise (i.e. a mix).
    """
    # Do any extensions depend on too old lab packages?
    any_older = False
    # Do any extensions depend on too new lab packages?
    any_newer = False

    for _, jlab, ext in errors:
        c = _compare_ranges(ext, jlab)
        any_newer = any_newer or c < 0
        any_older = any_older or c > 0
    if any_older and not any_newer:
        return 1
    elif any_newer and not any_older:
        return -1
    return 0


def _get_core_extensions(core_data):
    """Get the core extensions.
    """
    data = core_data['jupyterlab']
    return list(data['extensions']) + list(data['mimeExtensions'])


def _semver_prerelease_key(prerelease):
    """Sort key for prereleases.

    Precedence for two pre-release versions with the same
    major, minor, and patch version MUST be determined by
    comparing each dot separated identifier from left to
    right until a difference is found as follows:
    identifiers consisting of only digits are compare
    numerically and identifiers with letters or hyphens
    are compared lexically in ASCII sort order. Numeric
    identifiers always have lower precedence than non-
    numeric identifiers. A larger set of pre-release
    fields has a higher precedence than a smaller set,
    if all of the preceding identifiers are equal.
    """
    for entry in prerelease:
        if isinstance(entry, int):
            # Assure numerics always sort before string
            yield ('', entry)
        else:
            # Use ASCII compare:
            yield (entry,)


def _semver_key(version, prerelease_first=False):
    """A sort key-function for sorting semver version string.

    The default sorting order is ascending (0.x -> 1.x -> 2.x).

    If `prerelease_first`, pre-releases will come before
    ALL other semver keys (not just those with same version).
    I.e (1.0-pre, 2.0-pre -> 0.x -> 1.x -> 2.x).

    Otherwise it will sort in the standard way that it simply
    comes before any release with shared version string
    (0.x -> 1.0-pre -> 1.x -> 2.0-pre -> 2.x).
    """
    v = make_semver(version, True)
    if prerelease_first:
        key = (0,) if v.prerelease else (1,)
    else:
        key = ()
    key = key + (v.major, v.minor, v.patch)
    if not prerelease_first:
        #  NOT having a prerelease is > having one
        key = key + (0,) if v.prerelease else (1,)
    if v.prerelease:
        key = key + tuple(_semver_prerelease_key(
            v.prerelease))

    return key


def _fetch_package_metadata(registry, name, logger):
    """Fetch the metadata for a package from the npm registry"""
    req = Request(
        urljoin(registry, quote(name, safe='@')),
        headers={
            'Accept': ('application/vnd.npm.install-v1+json;'
                        ' q=1.0, application/json; q=0.8, */*')
        }
    )
    try:
        logger.debug('Fetching URL: %s' % (req.full_url))
    except AttributeError:
        logger.debug('Fetching URL: %s' % (req.get_full_url()))
    try:
        with contextlib.closing(urlopen(req)) as response:
            return json.loads(response.read().decode('utf-8'))
    except URLError as exc:
        logger.warning(
            'Failed to fetch package metadata for %r: %r',
            name, exc)
        raise


if __name__ == '__main__':
    watch_dev(HERE)<|MERGE_RESOLUTION|>--- conflicted
+++ resolved
@@ -307,11 +307,8 @@
     return handler.watch()
 
 
-<<<<<<< HEAD
-def install_extension(extension, app_dir=None, logger=None, pin=None):
-=======
-def install_extension(extension, app_dir=None, logger=None, core_config=None):
->>>>>>> 860877e0
+
+def install_extension(extension, app_dir=None, logger=None, core_config=None, pin=None):
     """Install an extension package into JupyterLab.
 
     The extension is first validated.
@@ -320,13 +317,8 @@
     """
     logger = _ensure_logger(logger)
     _node_check(logger)
-<<<<<<< HEAD
     handler = _AppHandler(app_dir, logger)
-    return handler.install_extension(extension, pin=pin)
-=======
-    handler = _AppHandler(app_dir, logger, core_config=core_config)
-    return handler.install_extension(extension)
->>>>>>> 860877e0
+    return handler.install_extension(extension, core_config=core_config, pin=pin)
 
 
 def uninstall_extension(name=None, app_dir=None, logger=None, all_=False, core_config=None):
