// Copyright (c) Jupyter Development Team.
// Distributed under the terms of the Modified BSD License.

import { IIterator } from '@lumino/algorithm';

<<<<<<< HEAD
import { PartialJSONObject } from '@lumino/coreutils';

import { IDisposable } from '@lumino/disposable';
=======
import { IDisposable, IObservableDisposable } from '@lumino/disposable';
>>>>>>> 28cef062

import { ISignal } from '@lumino/signaling';

import { Kernel, KernelMessage } from '../kernel';

import { ServerConnection } from '..';

import { IChangedArgs } from '@jupyterlab/coreutils';

/**
 * Interface of a session object.
 *
 * A session object represents a live connection to a session kernel.
 *
 * This represents a persistent kernel connection with a particular key,
 * that persists across changing kernels and kernels getting terminated. As
 * such, a number of signals are proxied from the current kernel for
 * convenience.
 *
 * The kernel is owned by the session, in that the session creates the
 * kernel and manages its lifecycle.
 */
export interface ISessionConnection extends IObservableDisposable {
  /**
   * A signal emitted when a session property changes.
   */
  readonly propertyChanged: ISignal<this, 'path' | 'name' | 'type'>;

  /**
   * A signal emitted when the kernel changes.
   */
  kernelChanged: ISignal<
    this,
    IChangedArgs<Kernel.IKernelConnection, 'kernel'>
  >;

  /**
   * The kernel statusChanged signal, proxied from the current kernel.
   */
  statusChanged: ISignal<this, Kernel.Status>;

  /**
   * The kernel connectionStatusChanged signal, proxied from the current
   * kernel.
   */
  connectionStatusChanged: ISignal<this, Kernel.ConnectionStatus>;

  /**
   * The kernel iopubMessage signal, proxied from the current kernel.
   */
  iopubMessage: ISignal<this, KernelMessage.IIOPubMessage>;

  /**
   * The kernel unhandledMessage signal, proxied from the current kernel.
   */
  unhandledMessage: ISignal<this, KernelMessage.IMessage>;

  /**
   * The kernel anyMessage signal, proxied from the current kernel.
   */
  anyMessage: ISignal<this, Kernel.IAnyMessageArgs>;

  /**
   * Unique id of the session.
   */
  readonly id: string;

  /**
   * The current path associated with the session.
   */
  readonly path: string;

  /**
   * The current name associated with the session.
   */
  readonly name: string;

  /**
   * The type of the session.
   */
  readonly type: string;

  /**
   * The server settings of the session.
   */
  readonly serverSettings: ServerConnection.ISettings;

  /**
   * The model associated with the session.
   */
  readonly model: IModel;

  /**
   * The kernel.
   *
   * #### Notes
   * This is a read-only property, and can be altered by [changeKernel].
   *
   * A number of kernel signals are proxied through the session from
   * whatever the current kernel is for convenience.
   */
  readonly kernel: Kernel.IKernelConnection | null;

  /**
   * Change the session path.
   *
   * @param path - The new session path.
   *
   * @returns A promise that resolves when the session has renamed.
   *
   * #### Notes
   * This uses the Jupyter REST API, and the response is validated.
   * The promise is fulfilled on a valid response and rejected otherwise.
   */
  setPath(path: string): Promise<void>;

  /**
   * Change the session name.
   *
   * @returns A promise that resolves when the session has renamed.
   *
   * #### Notes
   * This uses the Jupyter REST API, and the response is validated.
   * The promise is fulfilled on a valid response and rejected otherwise.
   */
  setName(name: string): Promise<void>;

  /**
   * Change the session type.
   *
   * @returns A promise that resolves when the session has renamed.
   *
   * #### Notes
   * This uses the Jupyter REST API, and the response is validated.
   * The promise is fulfilled on a valid response and rejected otherwise.
   */
  setType(type: string): Promise<void>;

  /**
   * Change the kernel.
   *
   * @param options - The name or id of the new kernel.
   *
   * @returns A promise that resolves with the new kernel model.
   *
   * #### Notes
   * This shuts down the existing kernel and creates a new kernel, keeping
   * the existing session ID and path. The session assumes it owns the
   * kernel.
   *
   * To start now kernel, pass an empty dictionary.
   */
  changeKernel(
    options: Partial<Kernel.IModel>
  ): Promise<Kernel.IKernelConnection | null>;

  /**
   * Kill the kernel and shutdown the session.
   *
   * @returns A promise that resolves when the session is shut down.
   *
   * #### Notes
   * This uses the Jupyter REST API, and the response is validated.
   * The promise is fulfilled on a valid response and rejected otherwise.
   */
  shutdown(): Promise<void>;
}

export namespace ISessionConnection {
  /**
   * The session initialization options.
   */
  export interface IOptions {
    /**
     * Session model.
     */
    model: IModel;

    /**
     * The server settings.
     */
    serverSettings?: ServerConnection.ISettings;

    /**
     * The username of the session client.
     */
    username?: string;

    /**
     * The unique identifier for the session client.
     */
    clientId?: string;

    /**
     * Connects to an existing kernel
     */
    connectToKernel(
      options: Kernel.IKernelConnection.IOptions
    ): Kernel.IKernelConnection;
  }

  /**
   * An arguments object for the kernel changed signal.
   */
  export type IKernelChangedArgs = IChangedArgs<
    Kernel.IKernelConnection | null,
    'kernel'
  >;
}

/**
 * Object which manages session instances.
 *
 * #### Notes
 * The manager is responsible for maintaining the state of running
 * sessions.
 */
export interface IManager extends IDisposable {
  /**
   * A signal emitted when the running sessions change.
   */
  runningChanged: ISignal<this, IModel[]>;

  /**
   * A signal emitted when there is a connection failure.
   */
  connectionFailure: ISignal<IManager, ServerConnection.NetworkError>;

  /**
   * The server settings for the manager.
   */
  serverSettings?: ServerConnection.ISettings;

  /**
   * Test whether the manager is ready.
   */
  readonly isReady: boolean;

  /**
   * A promise that is fulfilled when the manager is ready.
   */
  readonly ready: Promise<void>;

  /**
   * Create an iterator over the known running sessions.
   *
   * @returns A new iterator over the running sessions.
   */
  running(): IIterator<IModel>;

  /**
   * Start a new session.
   *
   * @param createOptions - Options for creating the session
   *
   * @param connectOptions - Options for connecting to the session
   *
   * @returns A promise that resolves with a session connection instance.
   *
   * #### Notes
   * The `serverSettings` and `connectToKernel` options of the manager will be used.
   */
  startNew(
    createOptions: ISessionOptions,
    connectOptions?: Omit<
      ISessionConnection.IOptions,
      'model' | 'connectToKernel' | 'serverSettings'
    >
  ): Promise<ISessionConnection>;

  /**
   * Find a session by id.
   *
   * @param id - The id of the target session.
   *
   * @returns A promise that resolves with the session's model.
   */
  findById(id: string): Promise<IModel>;

  /**
   * Find a session by path.
   *
   * @param path - The path of the target session.
   *
   * @returns A promise that resolves with the session's model.
   */
  findByPath(path: string): Promise<IModel>;

  /**
   * Connect to a running session.
   *
   * @param model - The model of the target session.
   *
   * @param options - The session options to use.
   *
   * @returns The new session instance.
   */
  connectTo(
    options: Omit<
      ISessionConnection.IOptions,
      'connectToKernel' | 'serverSettings'
    >
  ): ISessionConnection;

  /**
   * Shut down a session by id.
   *
   * @param id - The id of the target kernel.
   *
   * @returns A promise that resolves when the operation is complete.
   */
  shutdown(id: string): Promise<void>;

  /**
   * Shut down all sessions.
   *
   * @returns A promise that resolves when all of the sessions are shut down.
   */
  shutdownAll(): Promise<void>;

  /**
   * Force a refresh of the running sessions.
   *
   * @returns A promise that resolves when the models are refreshed.
   *
   * #### Notes
   * This is intended to be called only in response to a user action,
   * since the manager maintains its internal state.
   */
<<<<<<< HEAD
  export interface IModel extends PartialJSONObject {
    /**
     * The unique identifier for the session client.
     */
    readonly id: string;
    readonly name: string;
    readonly path: string;
    readonly type: string;
    readonly kernel: Kernel.IModel;
  }
}
=======
  refreshRunning(): Promise<void>;

  /**
   * Find a session associated with a path and stop it is the only session
   * using that kernel.
   *
   * @param path - The path in question.
   *
   * @returns A promise that resolves when the relevant sessions are stopped.
   */
  stopIfNeeded(path: string): Promise<void>;
}

/**
 * The session model returned by the server.
 *
 * #### Notes
 * See the [Jupyter Notebook API](http://petstore.swagger.io/?url=https://raw.githubusercontent.com/jupyter/notebook/master/notebook/services/api/api.yaml#!/sessions).
 */
export interface IModel {
  /**
   * The unique identifier for the session client.
   */
  readonly id: string;
  readonly name: string;
  readonly path: string;
  readonly type: string;
  readonly kernel: Kernel.IModel | null;
}

/**
 * A session request.
 *
 * #### Notes
 * The `path` and `type` session model parameters are required. The `name`
 * parameter is not technically required, but is often assumed to be nonempty,
 * so we require it too.
 *
 * See the [Jupyter Notebook API](http://petstore.swagger.io/?url=https://raw.githubusercontent.com/jupyter/notebook/master/notebook/services/api/api.yaml#!/sessions).
 */
export type ISessionOptions = Pick<IModel, 'path' | 'type' | 'name'> & {
  kernel?: Partial<Pick<Kernel.IModel, 'name'>>;
};
>>>>>>> 28cef062
<|MERGE_RESOLUTION|>--- conflicted
+++ resolved
@@ -3,13 +3,7 @@
 
 import { IIterator } from '@lumino/algorithm';
 
-<<<<<<< HEAD
-import { PartialJSONObject } from '@lumino/coreutils';
-
-import { IDisposable } from '@lumino/disposable';
-=======
 import { IDisposable, IObservableDisposable } from '@lumino/disposable';
->>>>>>> 28cef062
 
 import { ISignal } from '@lumino/signaling';
 
@@ -43,7 +37,11 @@
    */
   kernelChanged: ISignal<
     this,
-    IChangedArgs<Kernel.IKernelConnection, 'kernel'>
+    IChangedArgs<
+      Kernel.IKernelConnection | null,
+      Kernel.IKernelConnection | null,
+      'kernel'
+    >
   >;
 
   /**
@@ -215,6 +213,7 @@
    * An arguments object for the kernel changed signal.
    */
   export type IKernelChangedArgs = IChangedArgs<
+    Kernel.IKernelConnection | null,
     Kernel.IKernelConnection | null,
     'kernel'
   >;
@@ -287,7 +286,7 @@
    *
    * @returns A promise that resolves with the session's model.
    */
-  findById(id: string): Promise<IModel>;
+  findById(id: string): Promise<IModel | undefined>;
 
   /**
    * Find a session by path.
@@ -296,7 +295,7 @@
    *
    * @returns A promise that resolves with the session's model.
    */
-  findByPath(path: string): Promise<IModel>;
+  findByPath(path: string): Promise<IModel | undefined>;
 
   /**
    * Connect to a running session.
@@ -339,19 +338,6 @@
    * This is intended to be called only in response to a user action,
    * since the manager maintains its internal state.
    */
-<<<<<<< HEAD
-  export interface IModel extends PartialJSONObject {
-    /**
-     * The unique identifier for the session client.
-     */
-    readonly id: string;
-    readonly name: string;
-    readonly path: string;
-    readonly type: string;
-    readonly kernel: Kernel.IModel;
-  }
-}
-=======
   refreshRunning(): Promise<void>;
 
   /**
@@ -394,5 +380,4 @@
  */
 export type ISessionOptions = Pick<IModel, 'path' | 'type' | 'name'> & {
   kernel?: Partial<Pick<Kernel.IModel, 'name'>>;
-};
->>>>>>> 28cef062
+};