// Copyright (c) Jupyter Development Team.
// Distributed under the terms of the Modified BSD License.

import {
  JSONObject
} from '@phosphor/coreutils';

import {
  JupyterLab, JupyterLabPlugin
} from '@jupyterlab/application';

import {
  ILayoutRestorer, InstanceTracker, IStateDB
} from '@jupyterlab/apputils';

import {
  IEditorServices
} from '@jupyterlab/codeeditor';

import {
  IDocumentRegistry
} from '@jupyterlab/docregistry';

import {
  IEditorTracker, FileEditor, FileEditorFactory
} from '@jupyterlab/fileeditor';

import {
  ILauncher
} from '@jupyterlab/launcher';


/**
 * The class name for the text editor icon from the default theme.
 */
const EDITOR_ICON_CLASS = 'jp-ImageTextEditor';

/**
 * The name of the factory that creates editor widgets.
 */
const FACTORY = 'Editor';


/**
 * The command IDs used by the fileeditor plugin.
 */
namespace CommandIDs {
  export
  const lineNumbers = 'editor:line-numbers';

  export
  const wordWrap = 'editor:word-wrap';

  export
  const createConsole = 'editor:create-console';

  export
  const runCode = 'editor:run-code';
};


/**
 * The editor tracker extension.
 */
const plugin: JupyterLabPlugin<IEditorTracker> = {
  activate,
  id: 'jupyter.services.editor-tracker',
  requires: [IDocumentRegistry, ILayoutRestorer, IEditorServices, IStateDB],
  optional: [ILauncher],
  provides: IEditorTracker,
  autoStart: true
};

/**
 * Export the plugins as default.
 */
export default plugin;


/**
 * Activate the editor tracker plugin.
 */
function activate(app: JupyterLab, registry: IDocumentRegistry, restorer: ILayoutRestorer, editorServices: IEditorServices, state: IStateDB, launcher: ILauncher | null): IEditorTracker {
  const factory = new FileEditorFactory({
    editorServices,
    factoryOptions: {
      name: FACTORY,
      fileExtensions: ['*'],
      defaultFor: ['*']
    }
  });
  const { commands, shell } = app;
  const id = 'editor:settings';
  const tracker = new InstanceTracker<FileEditor>({
    namespace: 'editor',
    shell
  });

  const markdownMarkers: string[] = ["```", "~~~~", "`"]
  const markdownExtensions: string[] = [
    '.markdown',
    '.mdown',
    '.mkdn',
    '.md',
    '.mkd',
    '.mdwn',
    '.mdtxt',
    '.mdtext',
    '.text',
    '.txt',
    '.Rmd'
  ];

  let lineNumbers = true;
  let wordWrap = true;

  // Handle state restoration.
  restorer.restore(tracker, {
    command: 'file-operations:open',
    args: widget => ({ path: widget.context.path, factory: FACTORY }),
    name: widget => widget.context.path
  });

  // Fetch the initial state of the settings.
  state.fetch(id).then(settings => {
    if (!settings) {
      return;
    }
    if (typeof settings['wordWrap'] === 'string') {
      commands.execute(CommandIDs.wordWrap, settings);
    }
    if (typeof settings['lineNumbers'] === 'string') {
      commands.execute(CommandIDs.lineNumbers, settings);
    }
  });

  /**
   * Save the editor widget settings state.
   */
  function saveState(): Promise<void> {
    return state.save(id, { lineNumbers, wordWrap });
  }

  factory.widgetCreated.connect((sender, widget) => {
    widget.title.icon = EDITOR_ICON_CLASS;
    // Notify the instance tracker if restore data needs to update.
    widget.context.pathChanged.connect(() => { tracker.save(widget); });
    tracker.add(widget);
    widget.editor.lineNumbers = lineNumbers;
    widget.editor.wordWrap = wordWrap;
  });
  registry.addWidgetFactory(factory);

  /**
   * Handle the settings of new widgets.
   */
  tracker.widgetAdded.connect((sender, widget) => {
    let editor = widget.editor;
    editor.lineNumbers = lineNumbers;
    editor.wordWrap = wordWrap;
  });

  /**
   * Toggle editor line numbers
   */
  function toggleLineNums(args: JSONObject): Promise<void> {
    lineNumbers = !lineNumbers;
    tracker.forEach(widget => {
      widget.editor.lineNumbers = lineNumbers;
    });
    return saveState();
  }

  /**
   * Toggle editor line wrap
   */
  function toggleLineWrap(args: JSONObject): Promise<void> {
    wordWrap = !wordWrap;
    tracker.forEach(widget => {
      widget.editor.wordWrap = wordWrap;
    });
    return saveState();
  }

  /**
   * A test for whether the tracker has an active widget.
   */
  function hasWidget(): boolean {
    return tracker.currentWidget !== null;
  }


  class CodeSnippet {
    startLine: number;
    endLine: number;
    code: string;
    constructor(startLine: number) {
      this.startLine = startLine;
      this.code = "";
    }
  }

  function findNextMarker(text: string) {
    for (let marker of markdownMarkers) {
      const index = text.indexOf(marker);
      if (index > -1) {
        return marker;
      }
    }
    return '';
  }
  /**
   * Construct all code snippets from current text
   * (this could be potentially optimized if we can cache and detect differences)
   */
  function findCodeSnippets(): CodeSnippet[] {
    let widget = tracker.currentWidget;
    if (!widget) {
      return [];
    }
    const lines = widget.editor.model.value.text.split("\n");
    const codeSnippets: CodeSnippet[] = [];
    var currentCode = null;
    for (var lineIndex = 0; lineIndex < lines.length; lineIndex++) {
      const line = lines[lineIndex];
      const marker = findNextMarker(line);
      const lineContainsMarker = marker != '';
      const constructingSnippet = currentCode != null;
      //skip this line if it is not part of any code snippet and doesn't contain a marker
      if (!lineContainsMarker && !constructingSnippet) {
        continue;
      }

      //check if we are already constructing a code snippet
      if (!constructingSnippet) {
        //start constructing
        currentCode = new CodeSnippet(lineIndex);

        //check whether this is a single line code snippet
        const firstIndex = line.indexOf(marker);
        const lastIndex = line.lastIndexOf(marker);
        const isSingleLine = firstIndex != lastIndex
        if (isSingleLine) {
          currentCode.code = line.substring(firstIndex + marker.length, lastIndex);
          currentCode.endLine = lineIndex;
          codeSnippets.push(currentCode);
          currentCode = null;
        } else {
          currentCode.code = line.substring(firstIndex + marker.length);
        } 
      } else {
        //already constructing
        if (lineContainsMarker) {
          currentCode.code += "\n" + line.substring(0, line.indexOf(marker));
          currentCode.endLine = lineIndex;
          codeSnippets.push(currentCode);
          currentCode = null;
        } else {
          currentCode.code += "\n" + line;
        }
      }
    }
    return codeSnippets;
  }

  /** To detect if there is no current selection */
  function hasSelection(): boolean {
    let widget = tracker.currentWidget;
    if (!widget) {
      return false;
    }
    const editor = widget.editor;
    const selection = editor.getSelection();
    if (selection.start.column == selection.end.column &&
      selection.start.line == selection.end.line) {
      return false;
    }
    return true;
  }

  commands.addCommand(CommandIDs.lineNumbers, {
    execute: toggleLineNums,
    isEnabled: hasWidget,
    isToggled: () => { return lineNumbers; },
    label: 'Line Numbers'
  });

  commands.addCommand(CommandIDs.wordWrap, {
    execute: toggleLineWrap,
    isEnabled: hasWidget,
    isToggled: () => { return wordWrap; },
    label: 'Word Wrap'
  });

  commands.addCommand(CommandIDs.createConsole, {
    execute: args => {
      let widget = tracker.currentWidget;
      if (!widget) {
        return;
      }
      let options: JSONObject = {
        path: widget.context.path,
        preferredLanguage: widget.context.model.defaultKernelLanguage,
        activate: args['activate']
      };
      return commands.execute('console:create', options);
    },
    isEnabled: hasWidget,
    label: 'Create Console for Editor'
  });

  commands.addCommand(CommandIDs.runCode, {
    execute: args => {
      let widget = tracker.currentWidget;
      if (!widget) {
        return;
      }

      var code = ""
      const editor = widget.editor;
<<<<<<< HEAD
      const extension = widget.context.path.substring(widget.context.path.lastIndexOf("."));
      if (!hasSelection() && markdownExtensions.indexOf(extension) > -1) {
        var snippets = findCodeSnippets();
        for (let codeSnippet of snippets) {
          if (codeSnippet.startLine <= editor.getSelection().start.line &&
            editor.getSelection().start.line <= codeSnippet.endLine) {
            code = codeSnippet.code;
            break;
          }
        }
      } else {
        // Get the selected code from the editor.
        const selection = editor.getSelection();
        const start = editor.getOffsetAt(selection.start);
        const end = editor.getOffsetAt(selection.end);
        code = editor.model.value.text.substring(start, end)
      }

      const options: JSONObject = {
        path: widget.context.path,
        code: code,
=======
      const selection = editor.getSelection();
      const start = editor.getOffsetAt(selection.start);
      const end = editor.getOffsetAt(selection.end);
      let targetText = editor.model.value.text.substring(start, end);
      if (start == end) {
        targetText = editor.getLine(selection.start.line); 
      }
      const options: JSONObject = {
        path: widget.context.path,
        code: targetText,
>>>>>>> f13cad7b
        activate: args['activate']
      };
      return commands.execute('console:inject', options);
    },
    isEnabled: hasWidget,
    label: 'Run Code'
  });

  // Add a launcher item if the launcher is available.
  if (launcher) {
    launcher.add({
      args: { creatorName: 'Text File' },
      command: 'file-operations:create-from',
      name: 'Text Editor'
    });
  }

  return tracker;
}<|MERGE_RESOLUTION|>--- conflicted
+++ resolved
@@ -315,10 +315,9 @@
       if (!widget) {
         return;
       }
-
+      
       var code = ""
       const editor = widget.editor;
-<<<<<<< HEAD
       const extension = widget.context.path.substring(widget.context.path.lastIndexOf("."));
       if (!hasSelection() && markdownExtensions.indexOf(extension) > -1) {
         var snippets = findCodeSnippets();
@@ -334,24 +333,14 @@
         const selection = editor.getSelection();
         const start = editor.getOffsetAt(selection.start);
         const end = editor.getOffsetAt(selection.end);
-        code = editor.model.value.text.substring(start, end)
-      }
-
+        code = editor.model.value.text.substring(start, end);
+        if (start == end) {
+          code = editor.getLine(selection.start.line);
+        }
+      }
       const options: JSONObject = {
         path: widget.context.path,
         code: code,
-=======
-      const selection = editor.getSelection();
-      const start = editor.getOffsetAt(selection.start);
-      const end = editor.getOffsetAt(selection.end);
-      let targetText = editor.model.value.text.substring(start, end);
-      if (start == end) {
-        targetText = editor.getLine(selection.start.line); 
-      }
-      const options: JSONObject = {
-        path: widget.context.path,
-        code: targetText,
->>>>>>> f13cad7b
         activate: args['activate']
       };
       return commands.execute('console:inject', options);
